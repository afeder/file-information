#!/bin/bash
set -e

# Use a test directory under the user's home so Tracker can index it
TEST_DIR="$HOME/test"
mkdir -p "$TEST_DIR"
if [ ! -f "$TEST_DIR/yourfile.txt" ]; then
    echo "This is a test" > "$TEST_DIR/yourfile.txt"
fi

# Define XDG paths if not already defined
export XDG_DATA_HOME="${XDG_DATA_HOME:-$HOME/.local/share}"
export XDG_CACHE_HOME="${XDG_CACHE_HOME:-$HOME/.cache}"
export XDG_CONFIG_HOME="${XDG_CONFIG_HOME:-$HOME/.config}"

# Abort if configuration already exists and differs
config_file="$XDG_CONFIG_HOME/tracker3/miners/fs.cfg"
if [ -f "$config_file" ] && ! grep -Fxq "IndexRecursiveDirectories=$TEST_DIR" "$config_file"; then
    echo "Error: existing Tracker configuration at $config_file would be overwritten." >&2
    exit 1
fi

# Abort if Tracker daemon is running
if pgrep -f tracker-miner-fs >/dev/null 2>&1; then
    echo "Error: Tracker daemon is already running. Aborting." >&2
    exit 1
fi

# Start a D-Bus session if needed
if [ -z "$DBUS_SESSION_BUS_ADDRESS" ]; then
    addr=$(dbus-daemon --session --fork --print-address)
    export DBUS_SESSION_BUS_ADDRESS="$addr"
fi

# Configure Tracker to index $TEST_DIR
mkdir -p "$XDG_CONFIG_HOME/tracker3/miners"
cat <<EOT > "$XDG_CONFIG_HOME/tracker3/miners/fs.cfg"
[Indexing]
IndexRecursiveDirectories=$TEST_DIR
EOT

# Add directory to index and start Tracker3 daemon
tracker3 index --add --recursive "$TEST_DIR"
tracker3 daemon -s

# Wait for indexing to complete and display info
tracker3 status
<<<<<<< HEAD
tracker3 info "$TEST_DIR/yourfile.txt"
=======
tracker3 info /tmp/test/yourfile.txt
>>>>>>> 3225e0e1
<|MERGE_RESOLUTION|>--- conflicted
+++ resolved
@@ -45,8 +45,4 @@
 
 # Wait for indexing to complete and display info
 tracker3 status
-<<<<<<< HEAD
-tracker3 info "$TEST_DIR/yourfile.txt"
-=======
-tracker3 info /tmp/test/yourfile.txt
->>>>>>> 3225e0e1
+tracker3 info "$TEST_DIR/yourfile.txt"